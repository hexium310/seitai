--- conflicted
+++ resolved
@@ -183,17 +183,10 @@
             Regex::new(r"[[:alpha:]][[:alnum:]+\-.]*?://[^\s]+"),
             "\n{{seitai::replacement::URL}}\n".to_string(),
         ),
-<<<<<<< HEAD
         Replacing::General(Regex::new(r"[wｗ]{2,}"), "ワラワラ".to_string()),
         Replacing::General(Regex::new(r"[wｗ]$"), "ワラ".to_string()),
         Replacing::General(Regex::new(r"。"), "。\n".to_string()),
         Replacing::General(Regex::new(r"<:([\w_]+):\d+>"), ":$1:".to_string()),
-=======
-        Replacing::General(Regex::new(r"[wｗ]{2,}").unwrap(), "ワラワラ".to_string()),
-        Replacing::General(Regex::new(r"[wｗ]$").unwrap(), "ワラ".to_string()),
-        Replacing::General(Regex::new(r"。").unwrap(), "。\n".to_string()),
-        Replacing::General(Regex::new(r"<:([\w_]+):\d+>").unwrap(), ":$1:".to_string()),
->>>>>>> 80703b4e
     ];
 
     let text = normalize(context, &guild_id, &message.mentions, &message.content);
